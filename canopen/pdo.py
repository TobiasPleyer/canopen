--- conflicted
+++ resolved
@@ -424,7 +424,6 @@
         byte_offset, bit_offset = divmod(self.offset, 8)
         logger.debug("Updating %s to %s in message 0x%X",
                      self.name, binascii.hexlify(data), self.msg.cob_id)
-<<<<<<< HEAD
 
         if bit_offset or self.length % 8:
             cur_msg_data = self.msg.data[byte_offset:byte_offset + len(self.od) // 8]
@@ -443,7 +442,5 @@
             data = od_struct.pack_into(self.msg.data, byte_offset, data)
         else:
             self.msg.data[byte_offset:byte_offset + len(data)] = data
-=======
-        self.msg.data[byte_offset:byte_offset + len(data)] = data
-        self.msg.update()
->>>>>>> dc7bca84
+
+        self.msg.update()