import struct
import collections
import logging


logger = logging.getLogger(__name__)


BOOLEAN = 0x1
INTEGER8 = 0x2
INTEGER16 = 0x3
INTEGER32 = 0x4
UNSIGNED8 = 0x5
UNSIGNED16 = 0x6
UNSIGNED32 = 0x7
REAL32 = 0x8
VISIBLE_STRING = 0x9
OCTET_STRING = 0xA
UNICODE_STRING = 0xB
DOMAIN = 0xF
REAL64 = 0x11
INTEGER64 = 0x15
UNSIGNED64 = 0x1B

SIGNED_TYPES = (INTEGER8, INTEGER16, INTEGER32, INTEGER64)
UNSIGNED_TYPES = (UNSIGNED8, UNSIGNED16, UNSIGNED32, UNSIGNED64)
INTEGER_TYPES = SIGNED_TYPES + UNSIGNED_TYPES
FLOAT_TYPES = (REAL32, REAL64)
NUMBER_TYPES = INTEGER_TYPES + FLOAT_TYPES
DATA_TYPES = (VISIBLE_STRING, OCTET_STRING, UNICODE_STRING, DOMAIN)


<<<<<<< HEAD
def import_od(filename, node_id=None):
    """Parse an EDS or EPF file.
=======
def import_od(filename):
    """Parse an EDS, DCF, or EPF file.
>>>>>>> 8ef99344

    :param str filename:
        Path to object dictionary file.

    :return:
        A :class:`canopen.ObjectDictionary` object.
    """
    suffix = filename[filename.rfind("."):]
    if suffix in (".eds", ".dcf"):
        from . import eds
<<<<<<< HEAD
        return eds.import_eds(filename, node_id)
    elif filename.endswith(".epf"):
=======
        return eds.import_eds(filename)
    elif suffix == ".epf":
>>>>>>> 8ef99344
        from . import epf
        return epf.import_epf(filename)
    else:
        raise NotImplementedError("No support for this format")


class ObjectDictionary(collections.Mapping):
    """Representation of the object dictionary as a Python dictionary."""

    def __init__(self):
        self.indexes = {}
        self.names = {}
        #: Default bitrate if specified by file
        self.bitrate = None
        #: Node ID if specified by file
        self.node_id = None

    def __getitem__(self, index):
        """Get object from object dictionary by name or index."""
        return self.names.get(index) or self.indexes[index]

    def __iter__(self):
        return iter(sorted(self.indexes))

    def __len__(self):
        return len(self.indexes)

    def __contains__(self, index):
        return index in self.names or index in self.indexes

    def add_object(self, obj):
        """Add object to the object dictionary.

        :param obj:
            Should be either one of
            :class:`canopen.objectdictionary.Variable`,
            :class:`canopen.objectdictionary.Record`, or
            :class:`canopen.objectdictionary.Array`.
        """
        obj.parent = self
        self.indexes[obj.index] = obj
        self.names[obj.name] = obj


class Record(collections.Mapping):
    """Groups multiple :class:`canopen.objectdictionary.Variable` objects using
    subindexes.
    """

    def __init__(self, name, index):
        #: The :class:`canopen.ObjectDictionary` owning the record.
        self.parent = None
        self.index = index
        self.name = name
        self.subindexes = {}
        self.names = {}

    def __getitem__(self, subindex):
        return self.names.get(subindex) or self.subindexes[subindex]

    def __len__(self):
        return len(self.subindexes)

    def __iter__(self):
        return iter(sorted(self.subindexes))

    def __contains__(self, subindex):
        return subindex in self.names or subindex in self.subindexes

    def __eq__(self, other):
        return self.index == other.index

    def add_member(self, variable):
        """Adds a :class:`canopen.objectdictionary.Variable` to the record."""
        variable.parent = self
        self.subindexes[variable.subindex] = variable
        self.names[variable.name] = variable


class Array(Record):
    """An array of :class:`canopen.objectdictionary.Variable` objects using
    subindexes.

    Actual length of array must be read from the node using SDO.
    """

    def __getitem__(self, subindex):
        var = self.names.get(subindex) or self.subindexes.get(subindex)
        if var is not None:
            # This subindex is defined
            pass
        elif isinstance(subindex, int) and 0 < subindex < 256:
            # Create a new variable based on first array item
            template = self.subindexes[1]
            name = "%s_%x" % (template.name, subindex)
            var = Variable(name, self.index, subindex)
            var.parent = self
            for attr in ("data_type", "unit", "factor", "min", "max",
                         "access_type", "value_descriptions",
                         "bit_definitions"):
                var.__dict__[attr] = template.__dict__[attr]
        else:
            raise KeyError("Could not find subindex %r" % subindex)
        return var


class Variable(object):
    """Simple variable."""

    STRUCT_TYPES = {
        BOOLEAN: struct.Struct("?"),
        INTEGER8: struct.Struct("b"),
        INTEGER16: struct.Struct("<h"),
        INTEGER32: struct.Struct("<l"),
        INTEGER64: struct.Struct("<q"),
        UNSIGNED8: struct.Struct("B"),
        UNSIGNED16: struct.Struct("<H"),
        UNSIGNED32: struct.Struct("<L"),
        UNSIGNED64: struct.Struct("<Q"),
        REAL32: struct.Struct("<f"),
        REAL64: struct.Struct("<d")
    }

    def __init__(self, name, index, subindex=0):
        #: The :class:`canopen.ObjectDictionary`,
        #: :class:`canopen.objectdictionary.Record` or
        #: :class:`canopen.objectdictionary.Array` owning the variable
        self.parent = None
        #: 16-bit address of the object in the dictionary
        self.index = index
        #: 8-bit sub-index of the object in the dictionary
        self.subindex = subindex
        #: String representation of the variable
        self.name = name
        #: Data type according to the standard as an :class:`int`
        self.data_type = None
        #: Access type, should be "rw", "ro", "wo", or "const"
        self.access_type = "rw"
        #: Physical unit
        self.unit = ""
        #: Factor between physical unit and integer value
        self.factor = 1
        #: Minimum allowed value
        self.min = None
        #: Maximum allowed value
        self.max = None
        #: Dictionary of value descriptions
        self.value_descriptions = {}
        self.bit_definitions = {}

    def __eq__(self, other):
        return (self.index == other.index and
                self.subindex == other.subindex)

    def __len__(self):
        if self.data_type in self.STRUCT_TYPES:
            return self.STRUCT_TYPES[self.data_type].size * 8
        else:
            return 8

    def add_value_description(self, value, descr):
        self.value_descriptions[value] = descr

    def add_bit_definition(self, name, bits):
        self.bit_definitions[name] = bits

    def decode_raw(self, data):
        if self.data_type == VISIBLE_STRING:
            return data.decode("ascii")
        elif self.data_type == UNICODE_STRING:
            # Is this correct?
            return data.decode("utf_16_le")
        elif self.data_type in self.STRUCT_TYPES:
            try:
                value, = self.STRUCT_TYPES[self.data_type].unpack(data)
                return value
            except struct.error:
                raise ObjectDictionaryError(
                    "Mismatch between expected and actual data size")
        else:
            # Just return the data as is
            return data

    def encode_raw(self, value):
        if isinstance(value, (bytes, bytearray)):
            return value
        elif self.data_type == VISIBLE_STRING:
            return value.encode("ascii")
        elif self.data_type == UNICODE_STRING:
            # Is this correct?
            return value.encode("utf_16_le")
        elif self.data_type in self.STRUCT_TYPES:
            if self.data_type in INTEGER_TYPES:
                value = int(value)
            if self.data_type in NUMBER_TYPES:
                if self.min is not None and value < self.min:
                    logger.warning(
                        "Value %d is less than min value %d", value, self.min)
                if self.max is not None and value > self.max:
                    logger.warning(
                        "Value %d is greater than max value %d",
                        value,
                        self.max)
            try:
                return self.STRUCT_TYPES[self.data_type].pack(value)
            except struct.error:
                raise ValueError("Value does not fit in specified type")
        elif self.data_type is None:
            raise ObjectDictionaryError("Data type has not been specified")
        else:
            raise TypeError(
                "Do not know how to encode %r to data type %Xh" % (
                    value, self.data_type))

    def decode_phys(self, value):
        if self.data_type in INTEGER_TYPES:
            value *= self.factor
        return value

    def encode_phys(self, value):
        if self.data_type in INTEGER_TYPES:
            value /= self.factor
            value = int(round(value))
        return value

    def decode_desc(self, value):
        if not self.value_descriptions:
            raise ObjectDictionaryError("No value descriptions exist")
        elif value not in self.value_descriptions:
            raise ObjectDictionaryError(
                "No value description exists for %d" % value)
        else:
            return self.value_descriptions[value]

    def encode_desc(self, desc):
        if not self.value_descriptions:
            raise ObjectDictionaryError("No value descriptions exist")
        else:
            for value, description in self.value_descriptions.items():
                if description == desc:
                    return value
        valid_values = ", ".join(self.value_descriptions.values())
        error_text = "No value corresponds to '%s'. Valid values are: %s"
        raise ValueError(error_text % (desc, valid_values))

    def decode_bits(self, value, bits):
        try:
            bits = self.bit_definitions[bits]
        except (TypeError, KeyError):
            pass
        mask = 0
        for bit in bits:
            mask |= 1 << bit
        return (value & mask) >> min(bits)

    def encode_bits(self, original_value, bits, bit_value):
        try:
            bits = self.bit_definitions[bits]
        except (TypeError, KeyError):
            pass
        temp = original_value
        mask = 0
        for bit in bits:
            mask |= 1 << bit
        temp &= ~mask
        temp |= bit_value << min(bits)
        return temp


class ObjectDictionaryError(Exception):
    """Unsupported operation with the current Object Dictionary."""
    pass<|MERGE_RESOLUTION|>--- conflicted
+++ resolved
@@ -30,13 +30,8 @@
 DATA_TYPES = (VISIBLE_STRING, OCTET_STRING, UNICODE_STRING, DOMAIN)
 
 
-<<<<<<< HEAD
 def import_od(filename, node_id=None):
-    """Parse an EDS or EPF file.
-=======
-def import_od(filename):
     """Parse an EDS, DCF, or EPF file.
->>>>>>> 8ef99344
 
     :param str filename:
         Path to object dictionary file.
@@ -47,13 +42,8 @@
     suffix = filename[filename.rfind("."):]
     if suffix in (".eds", ".dcf"):
         from . import eds
-<<<<<<< HEAD
         return eds.import_eds(filename, node_id)
-    elif filename.endswith(".epf"):
-=======
-        return eds.import_eds(filename)
     elif suffix == ".epf":
->>>>>>> 8ef99344
         from . import epf
         return epf.import_epf(filename)
     else:
